import datetime
<<<<<<< HEAD
from logging import Logger
from typing import TYPE_CHECKING, Any, Dict, List, Optional, Protocol, Union, runtime_checkable
=======
from typing import TYPE_CHECKING, Any, Dict, Iterable, List, Optional, Protocol, Union, runtime_checkable
>>>>>>> b6760f83

from aiohttp import FormData

import naff.models.discord.message as message
from naff.models.discord.timestamp import Timestamp
from naff.client.const import Absent, MISSING, get_logger
from naff.client.errors import AlreadyDeferred
from naff.client.mixins.send import SendMixin
from naff.client.utils.attr_utils import define, field, docs
from naff.client.utils.attr_converters import optional
from naff.models.discord.enums import MessageFlags, CommandTypes, Permissions
from naff.models.discord.file import UPLOADABLE_TYPE
from naff.models.discord.message import Attachment
from naff.models.discord.snowflake import to_snowflake, to_optional_snowflake
from naff.models.naff.application_commands import CallbackTypes, OptionTypes

if TYPE_CHECKING:
    from io import IOBase
    from pathlib import Path

    from naff.client import Client
    from naff.models.discord.channel import TYPE_MESSAGEABLE_CHANNEL
    from naff.models.discord.components import BaseComponent
    from naff.models.discord.embed import Embed
    from naff.models.discord.file import File
    from naff.models.discord.guild import Guild
    from naff.models.discord.message import AllowedMentions, Message
    from naff.models.discord.user import User, Member
    from naff.models.discord.snowflake import Snowflake_Type
    from naff.models.discord.message import MessageReference
    from naff.models.discord.sticker import Sticker
    from naff.models.discord.role import Role
    from naff.models.discord.modal import Modal
    from naff.models.naff.active_voice_state import ActiveVoiceState
    from naff.models.naff.command import BaseCommand

__all__ = (
    "Resolved",
    "Context",
    "InteractionContext",
    "ComponentContext",
    "AutocompleteContext",
    "ModalContext",
    "PrefixedContext",
    "HybridContext",
    "SendableContext",
)


@define()
class Resolved:
    """Represents resolved data in an interaction."""

    channels: Dict["Snowflake_Type", "TYPE_MESSAGEABLE_CHANNEL"] = field(
        factory=dict, metadata=docs("A dictionary of channels mentioned in the interaction")
    )
    members: Dict["Snowflake_Type", "Member"] = field(
        factory=dict, metadata=docs("A dictionary of members mentioned in the interaction")
    )
    users: Dict["Snowflake_Type", "User"] = field(
        factory=dict, metadata=docs("A dictionary of users mentioned in the interaction")
    )
    roles: Dict["Snowflake_Type", "Role"] = field(
        factory=dict, metadata=docs("A dictionary of roles mentioned in the interaction")
    )
    messages: Dict["Snowflake_Type", "Message"] = field(
        factory=dict, metadata=docs("A dictionary of messages mentioned in the interaction")
    )
    attachments: Dict["Snowflake_Type", "Attachment"] = field(
        factory=dict, metadata=docs("A dictionary of attachments tied to the interaction")
    )

    @classmethod
    def from_dict(cls, client: "Client", data: dict, guild_id: Optional["Snowflake_Type"] = None) -> "Resolved":
        new_cls = cls()

        if channels := data.get("channels"):
            for key, _channel in channels.items():
                new_cls.channels[key] = client.cache.place_channel_data(_channel)

        if members := data.get("members"):
            for key, _member in members.items():
                new_cls.members[key] = client.cache.place_member_data(
                    guild_id, {**_member, "user": {**data["users"][key]}}
                )

        if users := data.get("users"):
            for key, _user in users.items():
                new_cls.users[key] = client.cache.place_user_data(_user)

        if roles := data.get("roles"):
            for key, _role in roles.items():
                new_cls.roles[key] = client.cache.get_role(to_snowflake(key))

        if messages := data.get("messages"):
            for key, _msg in messages.items():
                new_cls.messages[key] = client.cache.place_message_data(_msg)

        if attachments := data.get("attachments"):
            for key, _attach in attachments.items():
                new_cls.attachments[key] = Attachment.from_dict(_attach, client)

        return new_cls


@define
class Context:
    """Represents the context of a command."""

    _client: "Client" = field(default=None)
    invoke_target: str = field(default=None, metadata=docs("The name of the command to be invoked"))
    command: Optional["BaseCommand"] = field(default=None, metadata=docs("The command to be invoked"))

    args: List = field(factory=list, metadata=docs("The list of arguments to be passed to the command"))
    kwargs: Dict = field(factory=dict, metadata=docs("The list of keyword arguments to be passed"))

    author: Union["Member", "User"] = field(default=None, metadata=docs("The author of the message"))
    channel: "TYPE_MESSAGEABLE_CHANNEL" = field(default=None, metadata=docs("The channel this was sent within"))
    guild_id: "Snowflake_Type" = field(
        default=None, converter=to_optional_snowflake, metadata=docs("The guild this was sent within, if not a DM")
    )
    message: "Message" = field(default=None, metadata=docs("The message associated with this context"))

    logger: Logger = field(init=False, factory=get_logger)

    @property
    def guild(self) -> Optional["Guild"]:
        return self._client.cache.get_guild(self.guild_id)

    @property
    def bot(self) -> "Client":
        """A reference to the bot instance."""
        return self._client

    @property
    def voice_state(self) -> Optional["ActiveVoiceState"]:
        return self._client.cache.get_bot_voice_state(self.guild_id)


@define()
class _BaseInteractionContext(Context):
    """An internal object used to define the attributes of interaction context and its children."""

    _token: str = field(default=None, metadata=docs("The token for the interaction"))
    _context_type: int = field()  # we don't want to convert this in case of a new context type, which is expected
    interaction_id: str = field(default=None, metadata=docs("The id of the interaction"))
    target_id: "Snowflake_Type" = field(
        default=None,
        metadata=docs("The ID of the target, used for context menus to show what was clicked on"),
        converter=optional(to_snowflake),
    )
    app_permissions: Permissions = field(
        default=0, converter=Permissions, metadata=docs("The permissions this interaction has")
    )
    locale: str = field(
        default=None,
        metadata=docs(
            "The selected language of the invoking user \n(https://discord.com/developers/docs/reference#locales)"
        ),
    )
    guild_locale: str = field(default=None, metadata=docs("The guild's preferred locale"))

    deferred: bool = field(default=False, metadata=docs("Is this interaction deferred?"))
    responded: bool = field(default=False, metadata=docs("Have we responded to the interaction?"))
    ephemeral: bool = field(default=False, metadata=docs("Are responses to this interaction *hidden*"))

    resolved: Resolved = field(default=Resolved(), metadata=docs("Discord objects mentioned within this interaction"))

    data: Dict = field(factory=dict, metadata=docs("The raw data of this interaction"))

    @classmethod
    def from_dict(cls, data: Dict, client: "Client") -> "Context":
        """Create a context object from a dictionary."""
        new_cls = cls(
            client=client,
            token=data["token"],
            interaction_id=data["id"],
            data=data,
            invoke_target=data["data"].get("name"),
            guild_id=data.get("guild_id"),
            context_type=data["data"].get("type", 0),
            locale=data.get("locale"),
            guild_locale=data.get("guild_locale"),
            app_permissions=data.get("app_permissions", 0),
        )
        new_cls.data = data

        if res_data := data["data"].get("resolved"):
            new_cls.resolved = Resolved.from_dict(client, res_data, new_cls.guild_id)

        if new_cls.guild_id:
            new_cls.author = client.cache.place_member_data(new_cls.guild_id, data["member"].copy())
            client.cache.place_user_data(data["member"]["user"])
            new_cls.channel = client.cache.get_channel(to_snowflake(data["channel_id"]))
        else:
            new_cls.author = client.cache.place_user_data(data["user"])
            new_cls.channel = client.cache.get_channel(new_cls.author.id)

        new_cls.target_id = data["data"].get("target_id")

        new_cls._process_options(data)

        return new_cls

    def _process_options(self, data: dict) -> None:
        kwargs = {}
        guild_id = to_snowflake(data.get("guild_id", 0))
        if options := data["data"].get("options"):
            o_type = options[0]["type"]
            if o_type in (OptionTypes.SUB_COMMAND, OptionTypes.SUB_COMMAND_GROUP):
                # this is a subcommand, process accordingly
                if o_type == OptionTypes.SUB_COMMAND:
                    self.invoke_target = f"{self.invoke_target} {options[0]['name']}"
                    options = options[0].get("options", [])
                else:
                    self.invoke_target = (
                        f"{self.invoke_target} {options[0]['name']} "
                        f"{next(x for x in options[0]['options'] if x['type'] == OptionTypes.SUB_COMMAND)['name']}"
                    )
                    options = options[0]["options"][0].get("options", [])
            for option in options:
                value = option.get("value")

                # this block here resolves the options using the cache
                match option["type"]:
                    case OptionTypes.USER:
                        value = (
                            self._client.cache.get_member(guild_id, to_snowflake(value))
                            or self._client.cache.get_user(to_snowflake(value))
                        ) or value

                    case OptionTypes.CHANNEL:
                        value = self._client.cache.get_channel(to_snowflake(value)) or value

                    case OptionTypes.ROLE:
                        value = self._client.cache.get_role(to_snowflake(value)) or value

                    case OptionTypes.MENTIONABLE:
                        snow = to_snowflake(value)
                        if user := self._client.cache.get_member(guild_id, snow) or self._client.cache.get_user(snow):
                            value = user
                        elif role := self._client.cache.get_role(snow):
                            value = role

                    case OptionTypes.ATTACHMENT:
                        value = self.resolved.attachments.get(value)

                if option.get("focused", False):
                    self.focussed_option = option.get("name")
                kwargs[option["name"].lower()] = value
        self.kwargs = kwargs
        self.args = list(kwargs.values())

    @property
    def expires_at(self) -> Timestamp:
        """The timestamp the interaction is expected to expire at."""
        if self.responded:
            return Timestamp.from_snowflake(self.interaction_id) + datetime.timedelta(minutes=15)
        return Timestamp.from_snowflake(self.interaction_id) + datetime.timedelta(seconds=3)

    @property
    def expired(self) -> bool:
        """Has the interaction expired yet?"""
        return Timestamp.utcnow() >= self.expires_at

    @property
    def invoked_name(self) -> str:
        return self.command.get_localised_name(self.locale)

    async def send_modal(self, modal: Union[dict, "Modal"]) -> Union[dict, "Modal"]:
        """
        Respond using a modal.

        Args:
            modal: The modal to respond with

        Returns:
            The modal used.

        """
        payload = modal.to_dict() if not isinstance(modal, dict) else modal

        await self._client.http.post_initial_response(payload, self.interaction_id, self._token)

        self.responded = True
        return modal


@define
class InteractionContext(_BaseInteractionContext, SendMixin):
    """
    Represents the context of an interaction.

    !!! info "Ephemeral messages:"
        Ephemeral messages allow you to send messages that only the author of the interaction can see.
        They are best considered as `fire-and-forget`, in the sense that you cannot edit them once they have been sent.

        Should you attach a component (ie. button) to the ephemeral message,
        you will be able to edit it when responding to a button interaction.

    """

    async def defer(self, ephemeral: bool = False) -> None:
        """
        Defers the response, showing a loading state.

        Args:
            ephemeral: Should the response be ephemeral

        """
        if self.deferred or self.responded:
            raise AlreadyDeferred("You have already responded to this interaction!")

        payload = {"type": CallbackTypes.DEFERRED_CHANNEL_MESSAGE_WITH_SOURCE}
        if ephemeral:
            payload["data"] = {"flags": MessageFlags.EPHEMERAL}

        await self._client.http.post_initial_response(payload, self.interaction_id, self._token)
        self.ephemeral = ephemeral
        self.deferred = True

    async def _send_http_request(
        self, message_payload: Union[dict, "FormData"], files: Iterable["UPLOADABLE_TYPE"] | None = None
    ) -> dict:
        if self.responded:
            message_data = await self._client.http.post_followup(
                message_payload, self._client.app.id, self._token, files=files
            )
        else:
            if isinstance(message_payload, FormData) and not self.deferred:
                await self.defer(self.ephemeral)
            if self.deferred:
                message_data = await self._client.http.edit_interaction_message(
                    message_payload, self._client.app.id, self._token, files=files
                )
                self.deferred = False
            else:
                payload = {"type": CallbackTypes.CHANNEL_MESSAGE_WITH_SOURCE, "data": message_payload}
                await self._client.http.post_initial_response(payload, self.interaction_id, self._token, files=files)
                message_data = await self._client.http.get_interaction_message(self._client.app.id, self._token)
            self.responded = True

        return message_data

    async def send(
        self,
        content: Optional[str] = None,
        embeds: Optional[Union[Iterable[Union["Embed", dict]], Union["Embed", dict]]] = None,
        embed: Optional[Union["Embed", dict]] = None,
        components: Optional[
            Union[
                Iterable[Iterable[Union["BaseComponent", dict]]],
                Iterable[Union["BaseComponent", dict]],
                "BaseComponent",
                dict,
            ]
        ] = None,
        stickers: Optional[Union[Iterable[Union["Sticker", "Snowflake_Type"]], "Sticker", "Snowflake_Type"]] = None,
        allowed_mentions: Optional[Union["AllowedMentions", dict]] = None,
        reply_to: Optional[Union["MessageReference", "Message", dict, "Snowflake_Type"]] = None,
        files: Optional[Union[UPLOADABLE_TYPE, Iterable[UPLOADABLE_TYPE]]] = None,
        file: Optional[UPLOADABLE_TYPE] = None,
        tts: bool = False,
        suppress_embeds: bool = False,
        flags: Optional[Union[int, "MessageFlags"]] = None,
        ephemeral: bool = False,
    ) -> "Message":
        """
        Send a message.

        Args:
            content: Message text content.
            embeds: Embedded rich content (up to 6000 characters).
            embed: Embedded rich content (up to 6000 characters).
            components: The components to include with the message.
            stickers: IDs of up to 3 stickers in the server to send in the message.
            allowed_mentions: Allowed mentions for the message.
            reply_to: Message to reference, must be from the same channel.
            files: Files to send, the path, bytes or File() instance, defaults to None. You may have up to 10 files.
            file: Files to send, the path, bytes or File() instance, defaults to None. You may have up to 10 files.
            tts: Should this message use Text To Speech.
            suppress_embeds: Should embeds be suppressed on this send
            flags: Message flags to apply.
            ephemeral bool: Should this message be sent as ephemeral (hidden)

        Returns:
            New message object that was sent.

        """
        if ephemeral:
            flags = MessageFlags.EPHEMERAL
            self.ephemeral = True

        if suppress_embeds:
            if isinstance(flags, int):
                flags = MessageFlags(flags)
            flags = flags | MessageFlags.SUPPRESS_EMBEDS

        return await super().send(
            content,
            embeds=embeds,
            embed=embed,
            components=components,
            stickers=stickers,
            allowed_mentions=allowed_mentions,
            reply_to=reply_to,
            files=files,
            file=file,
            tts=tts,
            flags=flags,
        )

    @property
    def target(self) -> "Absent[Member | User | Message]":
        """For context menus, this will be the object of which was clicked on."""
        thing = MISSING

        match self._context_type:
            # Only searches caches based on what kind of context menu this is

            case CommandTypes.USER:
                # This can only be in the member or user cache
                caches = (
                    (self._client.cache.get_member, (self.guild_id, self.target_id)),
                    (self._client.cache.get_user, self.target_id),
                )
            case CommandTypes.MESSAGE:
                # This can only be in the message cache
                caches = ((self._client.cache.get_message, (self.channel.id, self.target_id)),)
            case _:
                # Most likely a new context type, check all rational caches for the target_id
                self.logger.warning(f"New Context Type Detected. Please Report: {self._context_type}")
                caches = (
                    (self._client.cache.get_message, (self.channel.id, self.target_id)),
                    (self._client.cache.get_member, (self.guild_id, self.target_id)),
                    (self._client.cache.get_user, self.target_id),
                    (self._client.cache.get_channel, self.target_id),
                    (self._client.cache.get_role, self.target_id),
                    (self._client.cache.get_emoji, self.target_id),  # unlikely, so check last
                )

        for cache, keys in caches:
            thing = cache(*keys)
            if thing is not None:
                break
        return thing


@define
class ComponentContext(InteractionContext):
    custom_id: str = field(default="", metadata=docs("The ID given to the component that has been pressed"))
    component_type: int = field(default=0, metadata=docs("The type of component that has been pressed"))

    values: List = field(factory=list, metadata=docs("The values set"))

    defer_edit_origin: bool = field(default=False, metadata=docs("Are we editing the message the component is on"))

    @classmethod
    def from_dict(cls, data: Dict, client: "Client") -> "ComponentContext":
        """Create a context object from a dictionary."""
        new_cls = super().from_dict(data, client)
        new_cls.token = data["token"]
        new_cls.interaction_id = data["id"]
        new_cls.invoke_target = data["data"]["custom_id"]
        new_cls.custom_id = data["data"]["custom_id"]
        new_cls.component_type = data["data"]["component_type"]
        new_cls.message = client.cache.place_message_data(data["message"])
        new_cls.values = data["data"].get("values", [])

        return new_cls

    async def defer(self, ephemeral: bool = False, edit_origin: bool = False) -> None:
        """
        Defers the response, showing a loading state.

        Args:
            ephemeral: Should the response be ephemeral
            edit_origin: Whether we intend to edit the original message

        """
        if self.deferred or self.responded:
            raise AlreadyDeferred("You have already responded to this interaction!")

        payload = {
            "type": CallbackTypes.DEFERRED_UPDATE_MESSAGE
            if edit_origin
            else CallbackTypes.DEFERRED_CHANNEL_MESSAGE_WITH_SOURCE
        }

        if ephemeral:
            if edit_origin:
                raise ValueError("`edit_origin` and `ephemeral` are mutually exclusive")
            payload["data"] = {"flags": MessageFlags.EPHEMERAL}

        await self._client.http.post_initial_response(payload, self.interaction_id, self._token)
        self.deferred = True
        self.ephemeral = ephemeral
        self.defer_edit_origin = edit_origin

    async def edit_origin(
        self,
        content: str = None,
        embeds: Optional[Union[Iterable[Union["Embed", dict]], Union["Embed", dict]]] = None,
        embed: Optional[Union["Embed", dict]] = None,
        components: Optional[
            Union[
                Iterable[Iterable[Union["BaseComponent", dict]]],
                Iterable[Union["BaseComponent", dict]],
                "BaseComponent",
                dict,
            ]
        ] = None,
        allowed_mentions: Optional[Union["AllowedMentions", dict]] = None,
        files: Optional[Union[UPLOADABLE_TYPE, Iterable[UPLOADABLE_TYPE]]] = None,
        file: Optional[UPLOADABLE_TYPE] = None,
        tts: bool = False,
    ) -> "Message":
        """
        Edits the original message of the component.

        Args:
            content: Message text content.
            embeds: Embedded rich content (up to 6000 characters).
            embed: Embedded rich content (up to 6000 characters).
            components: The components to include with the message.
            allowed_mentions: Allowed mentions for the message.
            files: Files to send, the path, bytes or File() instance, defaults to None. You may have up to 10 files.
            file: Files to send, the path, bytes or File() instance, defaults to None. You may have up to 10 files.
            tts: Should this message use Text To Speech.

        Returns:
            The message after it was edited.

        """
        if not self.responded and not self.deferred and (files or file):
            # Discord doesn't allow files at initial response, so we defer then edit.
            await self.defer(edit_origin=True)

        message_payload = message.process_message_payload(
            content=content,
            embeds=embeds or embed,
            components=components,
            allowed_mentions=allowed_mentions,
            tts=tts,
        )

        message_data = None
        if self.deferred:
            if not self.defer_edit_origin:
                self.logger.warning(
                    "If you want to edit the original message, and need to defer, you must set the `edit_origin` kwarg to True!"
                )

            message_data = await self._client.http.edit_interaction_message(
                message_payload, self._client.app.id, self._token
            )
            self.deferred = False
            self.defer_edit_origin = False
        else:
            payload = {"type": CallbackTypes.UPDATE_MESSAGE, "data": message_payload}
            await self._client.http.post_initial_response(
                payload, self.interaction_id, self._token, files=files or file
            )
            message_data = await self._client.http.get_interaction_message(self._client.app.id, self._token)

        if message_data:
            self.message = self._client.cache.place_message_data(message_data)
            return self.message


@define
class AutocompleteContext(_BaseInteractionContext):
    focussed_option: str = field(default=MISSING, metadata=docs("The option the user is currently filling in"))

    @classmethod
    def from_dict(cls, data: Dict, client: "Client") -> "ComponentContext":
        """Create a context object from a dictionary."""
        new_cls = super().from_dict(data, client)

        return new_cls

    @property
    def input_text(self) -> str:
        """The text the user has entered so far."""
        return self.kwargs.get(self.focussed_option, "")

    async def send(self, choices: Iterable[Union[str, int, float, Dict[str, Union[str, int, float]]]]) -> None:
        """
        Send your autocomplete choices to discord. Choices must be either a list of strings, or a dictionary following the following format:

        ```json
            {
              "name": str,
              "value": str
            }
        ```
        Where name is the text visible in Discord, and value is the data sent back to your client when that choice is
        chosen.

        Args:
            choices: 25 choices the user can pick

        """
        processed_choices = []
        for choice in choices:
            if isinstance(choice, (int, float)):
                processed_choices.append({"name": str(choice), "value": choice})
            elif isinstance(choice, dict):
                processed_choices.append(choice)
            else:
                choice = str(choice)
                processed_choices.append({"name": choice, "value": choice.replace(" ", "_")})

        payload = {"type": CallbackTypes.AUTOCOMPLETE_RESULT, "data": {"choices": processed_choices}}
        await self._client.http.post_initial_response(payload, self.interaction_id, self._token)


@define
class ModalContext(InteractionContext):
    custom_id: str = field(default="")

    @classmethod
    def from_dict(cls, data: Dict, client: "Client") -> "ModalContext":
        new_cls = super().from_dict(data, client)

        new_cls.kwargs = {
            comp["components"][0]["custom_id"]: comp["components"][0]["value"] for comp in data["data"]["components"]
        }
        new_cls.custom_id = data["data"]["custom_id"]
        return new_cls

    @property
    def responses(self) -> dict[str, str]:
        """
        Get the responses to this modal.

        Returns:
            A dictionary of responses. Keys are the custom_ids of your components.
        """
        return self.kwargs


@define
class PrefixedContext(Context, SendMixin):
    prefix: str = field(default=MISSING, metadata=docs("The prefix used to invoke this command"))

    @classmethod
    def from_message(cls, client: "Client", message: "Message") -> "PrefixedContext":
        new_cls = cls(
            client=client,
            message=message,
            author=message.author,
            channel=message.channel,
            guild_id=message._guild_id,
        )
        return new_cls

    @property
    def content_parameters(self) -> str:
        return self.message.content.removeprefix(f"{self.prefix}{self.invoke_target}").strip()

    async def reply(
        self,
        content: Optional[str] = None,
        embeds: Optional[Union[Iterable[Union["Embed", dict]], Union["Embed", dict]]] = None,
        embed: Optional[Union["Embed", dict]] = None,
        **kwargs,
    ) -> "Message":
        """Reply to this message, takes all the same attributes as `send`."""
        return await self.send(content=content, reply_to=self.message, embeds=embeds or embed, **kwargs)

    async def _send_http_request(
        self, message_payload: Union[dict, "FormData"], files: Iterable["UPLOADABLE_TYPE"] | None = None
    ) -> dict:
        return await self._client.http.create_message(message_payload, self.channel.id, files=files)


@define
class HybridContext(Context):
    """
    Represents the context for hybrid commands, a slash command that can also be used as a prefixed command.

    This attempts to create a compatibility layer to allow contexts for an interaction or a message to be used seamlessly.
    """

    deferred: bool = field(default=False, metadata=docs("Is this context deferred?"))
    responded: bool = field(default=False, metadata=docs("Have we responded to this?"))
    app_permissions: Permissions = field(
        default=0, converter=Permissions, metadata=docs("The permissions this context has")
    )

    _interaction_context: Optional[InteractionContext] = field(default=None)
    _prefixed_context: Optional[PrefixedContext] = field(default=None)

    @classmethod
    def from_interaction_context(cls, context: InteractionContext) -> "HybridContext":
        return cls(
            client=context._client,  # type: ignore
            interaction_context=context,  # type: ignore
            invoke_target=context.invoke_target,
            command=context.command,
            args=context.args,
            kwargs=context.kwargs,
            author=context.author,
            channel=context.channel,
            guild_id=context.guild_id,
            deferred=context.deferred,
            responded=context.responded,
            app_permissions=context.app_permissions,
        )

    @classmethod
    def from_prefixed_context(cls, context: PrefixedContext) -> "HybridContext":
        # this is a "best guess" on what the permissions are
        # this may or may not be totally accurate
        if hasattr(context.channel, "permissions_for"):
            app_permissions = context.channel.permissions_for(context.guild.me)  # type: ignore
        elif context.channel.type in {10, 11, 12}:  # it's a thread
            app_permissions = context.channel.parent_channel.permissions_for(context.guild.me)  # type: ignore
        else:
            # this is what happens with interaction contexts in dms
            app_permissions = 0

        return cls(
            client=context._client,  # type: ignore
            prefixed_context=context,  # type: ignore
            invoke_target=context.invoke_target,
            command=context.command,
            args=context.args,
            kwargs=context.kwargs,  # this is usually empty
            author=context.author,
            channel=context.channel,
            guild_id=context.guild_id,
            message=context.message,
            app_permissions=app_permissions,
        )

    @property
    def inner_context(self) -> InteractionContext | PrefixedContext:
        """
        Returns the context powering the current hybrid context.

        This can be used for scope-specific actions, like sending modals in an interaction.
        """
        return self._interaction_context or self._prefixed_context  # type: ignore

    @property
    def ephemeral(self) -> bool:
        """Returns if responses to this interaction are ephemeral, if this is an interaction. Otherwise, returns False."""
        return self._interaction_context.ephemeral if self._interaction_context else False

    @property
    def expires_at(self) -> Optional[Timestamp]:
        """The timestamp the context is expected to expire at, or None if the context never expires."""
        if not self._interaction_context:
            return None

        if self.responded:
            return Timestamp.from_snowflake(self._interaction_context.interaction_id) + datetime.timedelta(minutes=15)
        return Timestamp.from_snowflake(self._interaction_context.interaction_id) + datetime.timedelta(seconds=3)

    @property
    def expired(self) -> bool:
        """Has the context expired yet?"""
        return Timestamp.utcnow() >= self.expires_at if self.expires_at else False

    @property
    def invoked_name(self) -> str:
        return (
            self.command.get_localised_name(self._interaction_context.locale)
            if self._interaction_context
            else self.invoke_target
        )

    async def defer(self, ephemeral: bool = False) -> None:
        """
        Either defers the response (if used in an interaction) or triggers a typing indicator for 10 seconds (if used for messages).

        Args:
            ephemeral: Should the response be ephemeral? Only applies to responses for interactions.

        """
        if self._interaction_context:
            await self._interaction_context.defer(ephemeral=ephemeral)
        else:
            await self.channel.trigger_typing()

        self.deferred = True

    async def reply(
        self,
        content: Optional[str] = None,
        embeds: Optional[Union[Iterable[Union["Embed", dict]], Union["Embed", dict]]] = None,
        embed: Optional[Union["Embed", dict]] = None,
        **kwargs,
    ) -> "Message":
        """
        Reply to this message, takes all the same attributes as `send`.

        For interactions, this functions the same as `send`.
        """
        kwargs = locals()
        kwargs.pop("self")
        extra_kwargs = kwargs.pop("kwargs")
        kwargs |= extra_kwargs

        if self._interaction_context:
            result = await self._interaction_context.send(**kwargs)
        else:
            kwargs.pop("ephemeral", None)
            result = await self._prefixed_context.reply(**kwargs)  # type: ignore

        self.responded = True
        return result

    async def send(
        self,
        content: Optional[str] = None,
        embeds: Optional[Union[Iterable[Union["Embed", dict]], Union["Embed", dict]]] = None,
        embed: Optional[Union["Embed", dict]] = None,
        components: Optional[
            Union[
                Iterable[Iterable[Union["BaseComponent", dict]]],
                Iterable[Union["BaseComponent", dict]],
                "BaseComponent",
                dict,
            ]
        ] = None,
        stickers: Optional[Union[Iterable[Union["Sticker", "Snowflake_Type"]], "Sticker", "Snowflake_Type"]] = None,
        allowed_mentions: Optional[Union["AllowedMentions", dict]] = None,
        reply_to: Optional[Union["MessageReference", "Message", dict, "Snowflake_Type"]] = None,
        file: Optional[Union["File", "IOBase", "Path", str]] = None,
        tts: bool = False,
        flags: Optional[Union[int, "MessageFlags"]] = None,
        ephemeral: bool = False,
        **kwargs,
    ) -> "Message":
        """
        Send a message.

        Args:
            content: Message text content.
            embeds: Embedded rich content (up to 6000 characters).
            embed: Embedded rich content (up to 6000 characters).
            components: The components to include with the message.
            stickers: IDs of up to 3 stickers in the server to send in the message.
            allowed_mentions: Allowed mentions for the message.
            reply_to: Message to reference, must be from the same channel.
            files: Files to send, the path, bytes or File() instance, defaults to None. You may have up to 10 files.
            file: Files to send, the path, bytes or File() instance, defaults to None. You may have up to 10 files.
            tts: Should this message use Text To Speech.
            suppress_embeds: Should embeds be suppressed on this send
            flags: Message flags to apply.
            ephemeral: Should this message be sent as ephemeral (hidden) - only works with interactions.

        Returns:
            New message object that was sent.

        """
        kwargs = locals()
        kwargs.pop("self")
        extra_kwargs = kwargs.pop("kwargs")
        kwargs |= extra_kwargs

        if self._interaction_context:
            result = await self._interaction_context.send(**kwargs)
        else:
            kwargs.pop("ephemeral", None)
            result = await self._prefixed_context.send(**kwargs)  # type: ignore

        self.responded = True
        return result


@runtime_checkable
class SendableContext(Protocol):
    """
    A protocol that supports any context that can send messages.

    Use it to type hint something that accepts both PrefixedContext and InteractionContext.
    """

    channel: "TYPE_MESSAGEABLE_CHANNEL"
    invoke_target: str

    author: Union["Member", "User"]
    guild_id: "Snowflake_Type"
    message: "Message"

    @property
    def bot(self) -> "Client":
        ...

    @property
    def guild(self) -> Optional["Guild"]:
        ...

    async def send(
        self,
        content: Optional[str] = None,
        embeds: Optional[Union[Iterable[Union["Embed", dict]], Union["Embed", dict]]] = None,
        components: Optional[
            Union[
                Iterable[Iterable[Union["BaseComponent", dict]]],
                Iterable[Union["BaseComponent", dict]],
                "BaseComponent",
                dict,
            ]
        ] = None,
        stickers: Optional[Union[Iterable[Union["Sticker", "Snowflake_Type"]], "Sticker", "Snowflake_Type"]] = None,
        allowed_mentions: Optional[Union["AllowedMentions", dict]] = None,
        reply_to: Optional[Union["MessageReference", "Message", dict, "Snowflake_Type"]] = None,
        file: Optional[Union["File", "IOBase", "Path", str]] = None,
        tts: bool = False,
        flags: Optional[Union[int, "MessageFlags"]] = None,
        **kwargs: Any,
    ) -> "Message":
        ...<|MERGE_RESOLUTION|>--- conflicted
+++ resolved
@@ -1,10 +1,6 @@
 import datetime
-<<<<<<< HEAD
 from logging import Logger
-from typing import TYPE_CHECKING, Any, Dict, List, Optional, Protocol, Union, runtime_checkable
-=======
 from typing import TYPE_CHECKING, Any, Dict, Iterable, List, Optional, Protocol, Union, runtime_checkable
->>>>>>> b6760f83
 
 from aiohttp import FormData
 
