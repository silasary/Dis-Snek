--- conflicted
+++ resolved
@@ -283,23 +283,7 @@
         }
         return data
 
-<<<<<<< HEAD
-    @property
-    def guild(self) -> Union[CacheProxy, Awaitable["Guild"], "Guild"]:
-        """Get the guild associated with this channel.
-
-        ??? warning "Awaitable Property:"
-            This property must be awaited.
-
-        returns:
-            A guild object.
-        """
-        return CacheProxy(id=self.guild_id, method=self._client.cache.get_guild)
-
     async def edit_permission(self, overwrite: PermissionOverwrite, reason: Optional[str] = None) -> None:
-=======
-    async def set_permissions(self, overwrite: PermissionOverwrite, reason: Optional[str] = None) -> None:
->>>>>>> 92abbef0
         await self._client.http.edit_channel_permission(
             self.id, overwrite.id, overwrite.allow, overwrite.deny, overwrite.type, reason  # TODO Convert to str...?
         )
