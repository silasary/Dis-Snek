name: Pytest PR
on:
  repository_dispatch:
    types: [ok-to-test-command]

jobs:
  pytest:
    name: runner / pytest tests
    runs-on: ubuntu-latest
    strategy:
      max-parallel: 1
      matrix:
        extras:
          - .
          - .[speedup]
          - .[voice]
          - .[all]
        python-version:
          - "3.10"
          - "3.11"
        include:
          - extras: .[all]
            python-version: "3.10"
            BOT_TOKEN: ${{ secrets.BOT_TOKEN }}
          - extras: .[all]
            python-version: "3.11"
            BOT_TOKEN: ${{ secrets.BOT_TOKEN }}

    steps:
      - name: Create check run
        uses: actions/github-script@v6
        id: create-check-run
        env:
          number: ${{ github.event.client_payload.pull_request.number }}
          job: ${{ github.job }}
          conclusion: ${{ job.status }}
          extra: ${{ matrix.extras }}
        with:
          github-token: ${{ secrets.GITHUB_TOKEN }}
          result-encoding: string
          script: |
            const { data: pull } = await github.rest.pulls.get({
              ...context.repo,
              pull_number: process.env.number
            });
            const ref = pull.head.sha;
            const { data: result } = await github.rest.checks.create({
              ...context.repo,
              head_sha: ref,
              name: `${process.env.job} (${process.env.extra})`
            });
            return result.id;

      - name: Fork based /ok-to-test checkout
        uses: actions/checkout@v3
        with:
          ref: 'refs/pull/${{ github.event.client_payload.pull_request.number }}/merge'
<<<<<<< HEAD
      - name: Set up Python ${{ matrix.python-version }}
        uses: actions/setup-python@v2.3.1
=======
      - name: Set up Python 3.10
        uses: actions/setup-python@v4
>>>>>>> 99a2b7f2
        with:
          python-version: ${{ matrix.python-version }}
      - name: Install ffmpeg & opus
        run: sudo apt-get install ffmpeg libopus-dev
      - name: Install pytest
        run: |
          pip install -e ${{ matrix.extras }}
          pip install .[tests]
      - name: Run Tests
        env:
          BOT_TOKEN: ${{ secrets.BOT_TOKEN }}
        run: |
          pytest
          coverage xml -i
      - name: Upload Coverage
        run: |
          curl -Os https://uploader.codecov.io/latest/linux/codecov
          chmod +x codecov
          ./codecov
      - name: Publish Test Report
        uses: mikepenz/action-junit-report@v3
        if: always() # always run even if the previous step fails
        with:
          report_paths: '**/TestResults.xml'
          check_name: 'Pytest Results'

      - name: Update check run
        uses: actions/github-script@v6
        id: update-check-run
        if: ${{ always() }}
        env:
          number: ${{ github.event.client_payload.pull_request.number }}
          job: ${{ github.job }}
          conclusion: ${{ job.status }}
          check_id: ${{steps.create-check-run.outputs.result}}
        with:
          github-token: ${{ secrets.GITHUB_TOKEN }}
          script: |
            const { data: pull } = await github.rest.pulls.get({
              ...context.repo,
              pull_number: process.env.number
            });
            const ref = pull.head.sha;
            const { data: result } = await github.rest.checks.update({
              ...context.repo,
              check_run_id: process.env.check_id,
              status: 'completed',
              conclusion: process.env.conclusion
            });
            return result;<|MERGE_RESOLUTION|>--- conflicted
+++ resolved
@@ -55,13 +55,8 @@
         uses: actions/checkout@v3
         with:
           ref: 'refs/pull/${{ github.event.client_payload.pull_request.number }}/merge'
-<<<<<<< HEAD
       - name: Set up Python ${{ matrix.python-version }}
         uses: actions/setup-python@v2.3.1
-=======
-      - name: Set up Python 3.10
-        uses: actions/setup-python@v4
->>>>>>> 99a2b7f2
         with:
           python-version: ${{ matrix.python-version }}
       - name: Install ffmpeg & opus
