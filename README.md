[![PyPI](https://img.shields.io/pypi/v/dis-snek)](https://pypi.org/project/dis-snek/)
[![Downloads](https://static.pepy.tech/personalized-badge/dis-snek?period=total&units=abbreviation&left_color=grey&right_color=green&left_text=pip%20installs)](https://pepy.tech/project/dis-snek)
[![Code style: black](https://img.shields.io/badge/code%20style-black-000000.svg)](https://github.com/psf/black)
[![black-formatted](https://img.shields.io/github/workflow/status/Discord-Snake-Pit/dis-snek/black-action/master?label=Black%20Format&logo=github)](https://github.com/LordOfPolls/dis_snek/actions/workflows/black.yml)
[![CodeQL](https://img.shields.io/github/workflow/status/Discord-Snake-Pit/dis-snek/CodeQL/master?label=CodeQL&logo=Github)](https://github.com/LordOfPolls/dis_snek/actions/workflows/codeql-analysis.yml)
[![Discord](https://img.shields.io/discord/870046872864165888?color=%235865F2&label=Server&logo=discord&logoColor=%235865F2)](https://discord.gg/hpfNhH8BsY)
[![Documentation Status](https://readthedocs.org/projects/dis-snek/badge/?version=latest)](https://dis-snek.readthedocs.io/en/latest/?badge=latest)

# What is this?
This is `Dis-Snek`, a python API wrapper for Discord.
Snek is intended to be fast, easy to use, and easily modified to suit your needs.

### Features:
- ✅ 100% coverage of the application commands API
- ✅ Dynamic cache with TTL support
- ✅ Modern and Pythonic API
- ✅ Proper rate-limit handling
- ✅ Feature parity with most other Discord API wrappers

## Is this just another `Discord.py` fork?
While this library shares features and some stylistic choices with `discord.py`, it is completely separate from them. We think `discord.py` is a fantastic library, but we disagree with the direction and design decisions that were made by it.

<<<<<<< HEAD
Compared to `discord.py`; `Dis-Snek` starts faster, responds faster, is simpler to use, and comes equipped with plenty of creature comforts to help get your bot launched faster.

=======
>>>>>>> ab5c54ae
## How do I use this?
Here is a basic example:
```python
bot = Snake(sync_interactions=True)

@listen()
async def on_startup():
    print("Ready")
    print(f"This bot is owned by {bot.owner}")

@message_command()
    async def blurple_button(self, ctx):
        await ctx.send("hello there", components=Button(ButtonStyles.BLURPLE, "A blurple button"))

@context_menu(name="user menu", context_type=CommandTypes.USER, scopes=701347683591389185)
    async def user_context(self, ctx):
        await ctx.send("Context menu:: user")


bot.start("Token")
```
For more examples check out [our examples repo](https://github.com/Discord-Snake-Pit/examples) or the [docs](https://dis-snek.readthedocs.io/), and if you get stuck join our [Discord server](https://discord.gg/dis-snek)


## "Can I contribute to this project?"
Of course, we welcome all contributions to this library. Just ensure you follow our [requirements]().
If youre stuck for things to contribute, check out our [Trello](https://trello.com/b/LVjnmYKt/dev-board) for inspiration.

## Links:
- Support Server: https://discord.gg/dis-snek
- Documentation:  https://dis-snek.rtfd.io/
- Trello: https://trello.com/b/LVjnmYKt/dev-board<|MERGE_RESOLUTION|>--- conflicted
+++ resolved
@@ -20,11 +20,6 @@
 ## Is this just another `Discord.py` fork?
 While this library shares features and some stylistic choices with `discord.py`, it is completely separate from them. We think `discord.py` is a fantastic library, but we disagree with the direction and design decisions that were made by it.
 
-<<<<<<< HEAD
-Compared to `discord.py`; `Dis-Snek` starts faster, responds faster, is simpler to use, and comes equipped with plenty of creature comforts to help get your bot launched faster.
-
-=======
->>>>>>> ab5c54ae
 ## How do I use this?
 Here is a basic example:
 ```python
